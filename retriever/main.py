import asyncio
import json
import logging
import os
import sys
import traceback

from dotenv import load_dotenv
from langchain_community.vectorstores import PGVector
from langchain_openai import AzureOpenAIEmbeddings, OpenAIEmbeddings
from lib.data_models import FlowInput, RAGInput
from lib.kafka_utils import KafkaConsumer, KafkaProducer
from openai import OpenAI
from r2r import R2R, EmbeddingConfig, R2RBuilder, VectorSearchSettings
from r2r.providers.embeddings import AzureOpenAIEmbeddingProvider

load_dotenv()

print("Inside Retriever", file=sys.stderr)

kafka_broker = os.getenv("KAFKA_BROKER")
retriever_topic = os.getenv("KAFKA_RETRIEVER_TOPIC")
flow_topic = os.getenv("KAFKA_FLOW_TOPIC")

print("Connecting", file=sys.stderr)

consumer = KafkaConsumer.from_env_vars(
    group_id="cooler_group_id", auto_offset_reset="latest"
)
producer = KafkaProducer.from_env_vars()

print("Connections done", file=sys.stderr)

logger = logging.getLogger("retriever")

client = OpenAI()
db_name = os.getenv("POSTGRES_DATABASE_NAME")
db_user = os.getenv("POSTGRES_DATABASE_USERNAME")
db_password = os.getenv("POSTGRES_DATABASE_PASSWORD")
db_host = os.getenv("POSTGRES_DATABASE_HOST")
db_port = os.getenv("POSTGRES_DATABASE_PORT")
db_url = f"postgresql+psycopg2://{db_user}:{db_password}@{db_host}:{db_port}/{db_name}"


def get_r2r():
    if os.getenv("OPENAI_API_TYPE") == "azure":
        embedding_provider = AzureOpenAIEmbeddingProvider(
            EmbeddingConfig(
                provider="azure-openai",
                base_model="text-embedding-3-large",
                base_dimension=512,
            )
        )
        return R2RBuilder().with_embedding_provider(provider=embedding_provider).build()
    return R2R()


def get_embeddings():
    if os.getenv("OPENAI_API_TYPE") == "azure":
        return AzureOpenAIEmbeddings(
            model="text-embedding-ada-002",
            azure_deployment=os.getenv("AZURE_DEPLOYMENT_NAME"),
            azure_endpoint=os.getenv("AZURE_OPENAI_ENDPOINT"),
            openai_api_type=os.getenv("OPENAI_API_TYPE"),
            openai_api_key=os.getenv("AZURE_OPENAI_API_KEY"),
        )
    return OpenAIEmbeddings(client="")


def send_message(data):
    producer.send_message(flow_topic, data)


async def querying(
    session_id: str,
    turn_id: str,
    collection_name: str,
    query: str,
    top_chunk_k_value: int = 5,
    metadata: dict = None,
    callback: callable = None,
):
    if os.getenv("RETRIEVER_TYPE") == "r2r":
        r2r_app = get_r2r()
        vector_search_settings = (
            VectorSearchSettings(
                search_filters=metadata, search_limit=top_chunk_k_value
            )
            if metadata
            else VectorSearchSettings()
        )
        search_results = await r2r_app.engine.asearch(
            query=query,
            vector_search_settings=vector_search_settings,
        )
        data = []
        for chunk in search_results["vector_search_results"][:5]:
            chunk_text = chunk["metadata"].pop("text", None)
            data.append({"chunk": chunk_text, "metadata": chunk["metadata"]})
    else:
        embeddings = get_embeddings()
        search_index = PGVector(
            collection_name=collection_name,
            connection_string=db_url,
            embedding_function=embeddings,
        )
        documents = (
            search_index.similarity_search(
                query=query, k=top_chunk_k_value, filter=metadata
            )
            if metadata
            else search_index.similarity_search(query=query, k=top_chunk_k_value)
        )
        data = [
            {"chunk": document.page_content, "metadata": document.metadata}
            for document in documents
        ]
    flow_input = {
        "source": "retriever",
        "session_id": session_id,
        "turn_id": turn_id,
        "rag_response": data,
    }
    flow_input = FlowInput(**flow_input)

    if callback:
        callback(flow_input.model_dump_json())


while True:
    try:
<<<<<<< HEAD
        message = consumer.receive_message(rag_topic, timeout=1.0)
=======
        # will keep trying until non-null message is received
        message = consumer.receive_message(retriever_topic, timeout=1.0)
>>>>>>> 8abe473a
        data = json.loads(message)
        data = RAGInput(**data)
        retriever_input = data.model_dump(
            include={
                "session_id",
                "turn_id",
                "collection_name",
                "query",
                "top_chunk_k_value",
            }
        )
        asyncio.run(querying(**retriever_input, callback=send_message))
    except Exception as e:
        logger.error("Exception %s :: %s", e, traceback.format_exc())<|MERGE_RESOLUTION|>--- conflicted
+++ resolved
@@ -129,12 +129,8 @@
 
 while True:
     try:
-<<<<<<< HEAD
-        message = consumer.receive_message(rag_topic, timeout=1.0)
-=======
         # will keep trying until non-null message is received
         message = consumer.receive_message(retriever_topic, timeout=1.0)
->>>>>>> 8abe473a
         data = json.loads(message)
         data = RAGInput(**data)
         retriever_input = data.model_dump(
